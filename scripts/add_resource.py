#!/usr/bin/env python3
"""Interactive script to add new resources to THE_RESOURCES_TABLE.csv"""

import csv
import os
import subprocess
import sys
from datetime import datetime

# Import validation function
try:
    from validate_single_resource import validate_resource_from_dict  # type: ignore[import]
except ImportError:
    from .validate_single_resource import validate_resource_from_dict


def clear_screen():
    """Clear terminal screen"""
    os.system("cls" if os.name == "nt" else "clear")


def print_header():
    """Print script header"""
    print("=" * 60)
    print("AWESOME CLAUDE CODE - Resource Submission Tool")
    print("=" * 60)
    print()
    print("IMPORTANT: Submit only ONE resource at a time.")
    print("Multiple resources require separate pull requests.")
    print()


def get_resource_type():
    """Display menu and get resource type selection"""
    categories = [
        "Workflows & Knowledge Guides",
        "Tooling",
        "Hooks",
        "Slash-Commands",
        "CLAUDE.md Files",
    ]

    print("Select the type of resource:")
    print()
    for i, category in enumerate(categories, 1):
        print(f"  {i}. {category}")
    print()

    while True:
        try:
            choice = input("Enter your choice (1-5): ").strip()
            idx = int(choice) - 1
            if 0 <= idx < len(categories):
                return categories[idx]
            else:
                print("Invalid choice. Please enter a number between 1 and 5.")
        except ValueError:
            print("Invalid input. Please enter a number.")


def get_display_name(category):
    """Get display name based on category"""
    print()
    if category == "Slash-Commands":
        name = input("Enter the slash command name (e.g., /commit): ").strip()
        if not name.startswith("/"):
            name = "/" + name
        return name
    elif category == "CLAUDE.md Files":
        name = input("Enter the repository/project name: ").strip()
        return name
    elif category == "Tooling":
        name = input("Enter the tool name: ").strip()
        return name
    elif category == "Workflows & Knowledge Guides":
        print("Enter a brief name for the workflow (max 50 characters):")
        name = input("> ").strip()[:50]
        return name
    elif category == "Hooks":
        print("Enter a brief name for the hook(s) (max 50 characters):")
        name = input("> ").strip()[:50]
        return name


def get_subcategory(category):
    """Get subcategory if applicable"""
    subcategories = {
        "Slash-Commands": [
            "Version Control & Git",
            "Code Analysis & Testing",
            "Context Loading & Priming",
            "Documentation & Changelogs",
            "CI / Deployment",
            "Project & Task Management",
            "Miscellaneous",
        ],
        "CLAUDE.md Files": ["Language-Specific", "Domain-Specific", "Project Scaffolding & MCP"],
        "Tooling": [
            "IDE Integrations",
            None,  # For general tooling
        ],
    }

    if category not in subcategories:
        return ""

    options = [opt for opt in subcategories[category] if opt is not None]
    if not options:
        return ""

    print()
    print(f"Select a subcategory for {category}:")
    print()
    for i, subcat in enumerate(options, 1):
        print(f"  {i}. {subcat}")
    if category == "Tooling":
        print(f"  {len(options) + 1}. General Tooling (no subcategory)")
    print()

    while True:
        try:
            choice = input(f"Enter your choice (1-{len(options) + (1 if category == 'Tooling' else 0)}): ").strip()
            idx = int(choice) - 1
            if idx == len(options) and category == "Tooling":
                return ""
            elif 0 <= idx < len(options):
                return options[idx]
            else:
                print("Invalid choice.")
        except ValueError:
            print("Invalid input. Please enter a number.")


def get_url(prompt):
    """Get and validate URL input"""
    while True:
        url = input(prompt).strip()
        if url.startswith("https://"):
            return url
        else:
            print("Please enter a valid URL starting with https://")


def get_license():
    """Get license information"""
    print()
    print("Enter the license (optional but recommended):")
    print("Examples: MIT, Apache-2.0, GPL-3.0, BSD-3-Clause, AGPL-3.0")
    print("Press Enter to skip if unknown")
    license_input = input("> ").strip()
    return license_input if license_input else "NOT_FOUND"


def get_description():
    """Get resource description"""
    print()
    print("Enter a brief description (1-2 sentences maximum):")
    print("Tip: Focus on what the resource does and its key features")
    description = input("> ").strip()
    # Escape quotes for CSV
    return description.replace('"', '""')


def generate_id(display_name, primary_link, category):
    """Generate ID using quick_id.py"""
    script_dir = os.path.dirname(os.path.abspath(__file__))
    quick_id_path = os.path.join(script_dir, "quick_id.py")

    try:
        result = subprocess.run(
            ["python3", quick_id_path, display_name, primary_link, category], capture_output=True, text=True, check=True
        )
        return result.stdout.strip()
    except subprocess.CalledProcessError as e:
        print(f"Error generating ID: {e}")
        print(f"Stderr: {e.stderr}")
        sys.exit(1)


def confirm_submission(data):
    """Display summary and get confirmation"""
    print()
    print("=" * 60)
    print("SUBMISSION SUMMARY")
    print("=" * 60)
    print(f"ID: {data['id']}")
    print(f"Display Name: {data['display_name']}")
    print(f"Category: {data['category']}")
    if data["subcategory"]:
        print(f"Subcategory: {data['subcategory']}")
    print(f"Primary Link: {data['primary_link']}")
    if data["secondary_link"]:
        print(f"Secondary Link: {data['secondary_link']}")
    print(f"Author: {data['author_name']}")
    print(f"Author Link: {data['author_link']}")
    print(f"License: {data['license']}")
    print(f"Description: {data['description']}")
    print("=" * 60)
    print()

    while True:
        confirm = input("Submit this resource? (yes/no): ").strip().lower()
        if confirm in ["yes", "y"]:
            return True
        elif confirm in ["no", "n"]:
            return False
        else:
            print("Please enter 'yes' or 'no'")


def append_to_csv(data):
    """Append the new resource to THE_RESOURCES_TABLE.csv"""
    script_dir = os.path.dirname(os.path.abspath(__file__))
    csv_path = os.path.join(os.path.dirname(script_dir), "THE_RESOURCES_TABLE.csv")

    # Prepare row data
    row = [
        data["id"],
        data["display_name"],
        data["category"],
        data["subcategory"],
        data["primary_link"],
        data["secondary_link"],
        data["author_name"],
        data["author_link"],
        data.get("active", "TRUE"),  # Active
<<<<<<< HEAD
        data.get("date_added", datetime.now().strftime("%Y-%m-%d")),  # Date Added
=======
        data.get("date_added", datetime.now().strftime("%Y-%m-%d:%H-%M-%S")),  # Date Added
>>>>>>> c7335b80
        data.get("last_modified", ""),  # Last Modified
        data.get("last_checked", datetime.now().strftime("%Y-%m-%d:%H-%M-%S")),  # Last Checked
        data["license"],
        data["description"],
    ]

    try:
        with open(csv_path, "a", newline="", encoding="utf-8") as f:
            writer = csv.writer(f)
            writer.writerow(row)
        return True
    except Exception as e:
        print(f"Error writing to CSV: {e}")
        return False


def generate_pr_content(data):
    """Generate PR template content"""
    is_github = "github.com" in data["primary_link"]

    content = f"""### Resource Information

- **Display Name**: {data["display_name"]}
- **Category**: {data["category"]}
- **Sub-Category**: {data["subcategory"] if data["subcategory"] else "N/A"}
- **Primary Link**: {data["primary_link"]}
- **Author Name**: {data["author_name"]}
- **Author Link**: {data["author_link"]}
- **License**: {data["license"] if data["license"] else "Not specified"}

### Description

{data["description"]}

### Automated Notification

- [{"x" if is_github else " "}] This is a GitHub-hosted resource and will receive an automatic notification issue when merged

### Checklist for New Resources

- [x] Used `make add-resource` or `python scripts/add_resource.py` to add the resource
- [ ] Ran `make generate` to update README.md
- [x] Verified link works and points to correct resource
- [x] Description is concise (1-2 sentences max)"""

    return content


def save_pr_content(content):
    """Save PR content to a file"""
    pr_file = os.path.join(os.path.dirname(os.path.abspath(__file__)), "..", ".pr_template_content.md")
    try:
        with open(pr_file, "w", encoding="utf-8") as f:
            f.write(content)
        return pr_file
    except Exception as e:
        print(f"Warning: Could not save PR template content: {e}")
        return None


def install_git_hooks():
    """Install git hooks for the repository."""
    try:
        # Check if we're in a git repository
        if not os.path.exists(".git"):
            return  # Not in a git repo, skip silently

        hooks_dir = "hooks"
        git_hooks_dir = ".git/hooks"

        # Check if pre-push hook exists in the hooks directory
        pre_push_source = os.path.join(hooks_dir, "pre-push")
        if os.path.exists(pre_push_source):
            pre_push_dest = os.path.join(git_hooks_dir, "pre-push")

            # Copy the hook
            import shutil

            shutil.copy2(pre_push_source, pre_push_dest)

            # Make it executable
            os.chmod(pre_push_dest, 0o755)

            print("✓ Pre-push validation hook installed")
            print()

    except Exception:
        # Silently ignore any errors - this is not critical
        pass


def main():
    """Main function"""
    clear_screen()
    print_header()

    # Install git hooks silently
    # install_git_hooks()

    # Collect information
    category = get_resource_type()
    display_name = get_display_name(category)
    subcategory = get_subcategory(category) if category in ["Slash-Commands", "CLAUDE.md Files", "Tooling"] else ""

    print()
    primary_link = get_url("Enter the primary link to the resource: ")

    print()
    secondary_link_prompt = "Enter a secondary link (optional, press Enter to skip): "
    secondary_link = input(secondary_link_prompt).strip()
    if secondary_link and not secondary_link.startswith(("http://", "https://")):
        print("Invalid URL format. Skipping secondary link.")
        secondary_link = ""

    print()
    author_name = input("Enter the author's name or GitHub username: ").strip()

    print()
    author_link = get_url("Enter a link to the author (e.g., GitHub profile): ")

    license_info = get_license()
    description = get_description()

    # Generate ID
    resource_id = generate_id(display_name, primary_link, category)

    # Prepare data
    data = {
        "id": resource_id,
        "display_name": display_name,
        "category": category,
        "subcategory": subcategory,
        "primary_link": primary_link,
        "secondary_link": secondary_link,
        "author_name": author_name,
        "author_link": author_link,
        "license": license_info,
        "description": description,
    }

    # Validate the resource before confirmation
    print()
    print("Validating resource...")
    print("=" * 60)

    is_valid, validated_data, errors = validate_resource_from_dict(data)

    if not is_valid:
        print()
        print("✗ Validation failed!")
        print()
        print("The following issues were found:")
        for error in errors:
            print(f"  - {error}")
        print()
        print("Please fix these issues and try again.")
        sys.exit(1)

    # Update data with enriched information from validation
    data = validated_data

    print()
    print("✓ All validation checks passed!")
    print()

    # Confirm and submit
    if confirm_submission(data):
        if append_to_csv(data):
            print()
            print("✓ Resource successfully added to THE_RESOURCES_TABLE.csv!")

            # Generate and save PR content
            pr_content = generate_pr_content(data)
            pr_file = save_pr_content(pr_content)

            print()
            print("Next steps:")
            print("1. Run 'make generate' to update the README.md")
            if pr_file:
                print("2. Copy content from .pr_template_content.md into your PR description")
                print("3. Create a pull request with your changes")
            else:
                print("2. Create a pull request with your changes")
            print()
            print("Remember: If you have more resources to add, create separate PRs for each one.")
            print()

            if "github.com" in data["primary_link"]:
                print("Note: Once merged, an automated issue will be created on the GitHub repository")
                print("      to notify them of their inclusion in Awesome Claude Code.")
                print()
        else:
            print()
            print("✗ Failed to add resource. Please check the error message above.")
            sys.exit(1)
    else:
        print()
        print("Submission cancelled.")


if __name__ == "__main__":
    main()<|MERGE_RESOLUTION|>--- conflicted
+++ resolved
@@ -224,11 +224,7 @@
         data["author_name"],
         data["author_link"],
         data.get("active", "TRUE"),  # Active
-<<<<<<< HEAD
-        data.get("date_added", datetime.now().strftime("%Y-%m-%d")),  # Date Added
-=======
         data.get("date_added", datetime.now().strftime("%Y-%m-%d:%H-%M-%S")),  # Date Added
->>>>>>> c7335b80
         data.get("last_modified", ""),  # Last Modified
         data.get("last_checked", datetime.now().strftime("%Y-%m-%d:%H-%M-%S")),  # Last Checked
         data["license"],
